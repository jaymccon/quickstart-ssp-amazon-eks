--- conflicted
+++ resolved
@@ -1,10 +1,6 @@
 {
     "name": "@shapirov/cdk-eks-blueprint",
-<<<<<<< HEAD
-    "version": "0.11.0",
-=======
-    "version": "0.10.1",
->>>>>>> 090e2916
+    "version": "0.10.2",
     "main": "dist/index.js",
     "types": "dist/index.d.ts",
     "scripts": {
