--- conflicted
+++ resolved
@@ -1,12 +1,8 @@
 import { ClusterInfo, TeamSetup } from '../../stacks/eks-blueprint-stack';
 export class TeamRikerSetup implements TeamSetup {
-<<<<<<< HEAD
+
+    readonly name =  'team-riker';
     
-    readonly name =  'team-riker';
-
-=======
-    readonly name =  'team-riker';
->>>>>>> 351b077a
     setup(clusterInfo: ClusterInfo) {
         const namespace = clusterInfo.cluster.addManifest(this.name, {
             apiVersion: 'v1',
